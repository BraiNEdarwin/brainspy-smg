--- conflicted
+++ resolved
@@ -1,7 +1,7 @@
 import os
 
 import numpy as np
-from datetime import timedelta
+
 from brainspy.utils.io import load_configs
 from bspysmg.utils.plots import output_hist
 from typing import Tuple
@@ -143,15 +143,8 @@
         activation_electrode_no=activation_electrode_no,
         readout_electrode_no=readout_electrode_no)
 
-<<<<<<< HEAD
-    batch_length = int(
-        configs["input_data"]["batch_time"] *
-        configs["driver"]["instruments_setup"]["activation_sampling_frequency"]
-    )
-=======
     batch_length = int(configs["input_data"]["batch_time"] *
                        configs["driver"]["instruments_setup"]["activation_sampling_frequency"])
->>>>>>> 96d21c1f
     nr_raw_samples = len(outputs)
     print("Number of raw samples: ", nr_raw_samples)
     assert (nr_raw_samples == configs["input_data"]["number_batches"] *
