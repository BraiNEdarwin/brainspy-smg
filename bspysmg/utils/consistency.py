import os
import time
import torch
import numpy as np
import matplotlib.pyplot as plt
from brainspy.utils.io import load_configs
from bspysmg.data.sampling import Sampler
from brainspy.utils.io import create_directory_timestamp
from brainspy.utils.pytorch import TorchUtils
from typing import Tuple

class ConsistencyChecker(Sampler):
    def __init__(self,
                 main_dir : str,
                 repetitions :int=1,
                 sampler_configs_name : str='sampler_configs.json',
                 reference_batch_name : str='reference_batch.npz',
                 charging_signal_name : str='charging_signal.npz',
                 model : torch.nn.Module=None
                 ) -> None:
        """
        Initializes dataset and directory to save results for consistency checking
        experiment of a model. This function uses sampler config files and already
        existing device input-output dataset and original measurements.

        Parameters
        ----------
        main_dir : str
            Path to main directory which contains the configuration files.
        repetitions : int [Optional]
            Number of times the experiments should be repeated.
        sampler_configs_name : str [Optional]
            Name of the file which contains sampling configuration and is used to initialize the
            parent class Sampler. It has the following keys:
            * save_directory: str
                Directory where the all the sampling data will be stored.
            * data_name: str
                Inside the path specified on the variable save_directory, a folder will be created,
                with the format: <data_name>+<current_timestamp>. This variable specified the
                prefix of that folder before the timestamp.
            * driver: dict
                Dictionary containing the driver configurations. For more information check the
                documentation about this configuration file, check the documentation of
                brainspy.processors.hardware.drivers.ni.setup.NationalInstrumentsSetup
            * input_data : dict
                Dictionary containing the information necessary to create the input sampling data.
                - input_distribution: str
                    It determines the wave shape of the input. Two main options availeble 'sawtooth'
                    and 'sine'. The first option will create saw-like signals, and the second
                    sine-wave signals. Sawtooth signals have more coverage on the edges of the
                    input range.
                - activation_electrode_no: int
                    Number of activation electrodes in the device that wants to be sampled.
                - readout_electrode_no : int
                    Number of readout electrodes in the device that wants to be sampled.
                - input_frequency: list
                    Base frequencies of the input waves that will be created. In order to optimise
                    coverage, irrational numbers are recommended. The list should have the same
                    length as the activation electrode number. E.g., for 7 activation electrodes:
                    input_frequency = [2, 3, 5, 7, 13, 17, 19]
                - phase : float
                    Horizontal shift of the input signals. It is recommended to have random numbers
                    which are different for the training, validation and test datasets. These
                    numbers will be square rooted and multiplied by a given factor.
                - factor : float
                    Given factor by which the input frequencies will be multiplied after square
                    rooting them.
                - amplitude : Optional[list[float]]
                    Amplitude of the generated input wave signal. It is calculated according to the
                    minimum and maximum ranges of each electrode. Where the amplitude value should
                    correspond with (max_range_value - min_range_value) / 2. If no amplitude is
                    given it will be automatically calculated from the driver configurations for
                    activation electrode ranges. If it wants to be manually set, the offset
                    variable should also be included in the dictionary.
                - offset: Optional[list[float]]
                    Vertical offset of the generated input wave signal. It is calculated according
                    to the minimum and maximum ranges of each electrode. Where the offset value
                    should correspond with (max_range_value + min_range_value) / 2. If no offset
                    is given it will be automatically calculated from the driver configurations for
                    activation electrode ranges. If it wants to be manually set, the offset
                    variable should also be included in the dictionary.
                - ramp_time: float
                    Time that will be taken before sending each batch to go from zero to the first
                    point of the batch and to zero from the last point of the batch.
                - batch_time:
                    Time that the sampling of each batch will take.
                - number_batches: int
                    Number of batches that will be sampled. A default value of 3880 is reccommended.
        reference_batch_name : str [Optional]
            Name of the file which contains the reference dataset. This is the original device
            measurements. It is a npz file with columns 'inputs' and 'outputs'.
        charging_signal_name : str [Optional]
            Name of the file which contains device inputs and outputs. This is the device behaviour
            at present moment. It is a npz file with columns 'inputs' and 'outputs'.
        model : custom model of type torch.nn.Module [Optional]
            Model whose consistency is to be checked. This is a trained neural network model over
            DNPU measurements and sampled input data.
        """
        super(ConsistencyChecker, self).__init__(
            load_configs(os.path.join(main_dir, sampler_configs_name)))
        _, self.batch_size, _ = self.init_configs()
        path_to_file = os.path.join(main_dir, reference_batch_name)
        with np.load(path_to_file) as data:
            self.reference_outputs = data['outputs']
            self.reference_inputs = data['inputs'].T
        path_to_file = os.path.join(main_dir, charging_signal_name)
        with np.load(path_to_file) as data:
            self.chargingup_outputs = data['outputs']
            self.chargingup_inputs = data['inputs'].T
        self.nr_samples = len(self.reference_outputs)
        assert self.nr_samples % self.batch_size == 0, f"Batch length {self.batch_size} is not a multiple of the reference signal length {self.nr_samples}; possible data missmatch!"
        self.results_dir = create_directory_timestamp(main_dir,
                                                      'consistency_check')
        self.results_filename = os.path.join(self.results_dir,
                                             'consistency_results.npz')
        self.repetitions = repetitions
        self.model = model

    def get_data(self) -> Tuple[np.array]:
        """
        The main function that implements consistency checking routine. It uses
        the reference data and device's outputs to check if the outputs of device
        are consistent with device over several runs. Optionally it can also check
        consistency of a trained neural network over device measurements.

        Returns
        -------
        tuple
            tuple with following data:
                - results: np.array
                    outputs generated by the device.
                - deviations: np.array
                    RMSE between device outputs and refernce data.
                - correlation: np.array
                    Value of correlation coefficient between device outputs and
                    refence data.
                - deviation_chargeup: np.array
                    RMSE deviation between device output and original device output.
                
                if model is not None:
                    - model_results: np.array
                        outputs generated by the model.
                    - model_deviations: np.array
                        RMSE between model outputs and refernce data.
                    - model_correlation: np.array
                        Value of correlation coefficient between model outputs and
                        refence data.
                    - model_deviation_chargeup: np.array
                        RMSE deviation between model output and original device output.
        """
        results = np.zeros((self.repetitions, ) + self.reference_outputs.shape)
        deviations = np.zeros(self.repetitions)
        correlation = np.zeros(self.repetitions)
        deviation_chargeup = []
        if self.model is not None:
            model_results = results.copy()
            model_deviations = deviations.copy()
            model_correlation = correlation.copy()
            model_deviation_chargeup = []

        for batch, batch_indices in enumerate(
                self.get_batch_indices(len(self.chargingup_outputs),
                                       self.batch_size)):
            # Generate inputs (without ramping)
            inputs = self.chargingup_inputs[:, batch_indices]
            # Get outputs (without ramping)
            outputs = self.sample_batch(inputs)
            charging_signal_deviations = np.sqrt(
                np.mean((outputs - self.chargingup_outputs[batch_indices])**2))
            deviation_chargeup.append(charging_signal_deviations)
            print(
                f'\n* Charging up: Batch {batch+1}/{int(len(self.chargingup_outputs)/self.batch_size)}\n\tRMSE deviation of measured device output against original device output: {charging_signal_deviations:.2f} (nA)'
            )
            if self.model is not None:
                model_outputs = self.get_model_batch(inputs)
                model_charging_signal_deviations = np.sqrt(
                    np.mean((outputs - model_outputs)**2))
                original_deviation = np.sqrt(
                    np.mean((self.chargingup_outputs[batch_indices] -
                             model_outputs)**2))
                model_deviation_chargeup.append(
                    model_charging_signal_deviations)
                print(
                    f'\tRMSE deviation of measured device output against model output: {model_charging_signal_deviations:.2f} (nA)'
                )
                print(
                    f'\tRMSE deviation of original device output against model output: {original_deviation:.2f} (nA)'
                )
            if batch == 0:
                plt.plot(self.chargingup_outputs[batch_indices],
                         label='Original output',
                         alpha=0.5)
                plt.plot(outputs, label='Measured output', alpha=0.5)
                if self.model is not None:
                    plt.plot(model_outputs, label='Model output', alpha=0.5)
                plt.title(f'Raw comparison of the first batch of signals.')
                plt.legend()
                plt.savefig(os.path.join(self.results_dir, 'first_batch'))
        print('\n')
        # Initialize sampling loop
        for trial in range(self.repetitions):
            start_trial = time.time()
            for batch, batch_indices in enumerate(
                    self.get_batch_indices(self.nr_samples, self.batch_size)):

                # Generate inputs (without ramping)
                inputs = self.reference_inputs[:, batch_indices]
                # Get outputs (without ramping; raming is done in the get_batch method)
                device_outputs = self.sample_batch(inputs)
                results[trial, batch_indices] = device_outputs
                # if (batch % 1) == 0:
                #     self.plot_waves(inputs.T, outputs, batch)
                if self.model is not None:
                    model_outputs = self.get_model_batch(inputs)
                    model_results[trial, batch_indices] = device_outputs
            end_trial = time.time()
            deviations[trial] = np.sqrt(
                np.mean((results[trial] - self.reference_outputs)**2))
            correlation[trial] = np.corrcoef(results[trial].T,
                                             self.reference_outputs.T)[0, 1]
            print(
                f'* Consistency check {trial+1}/{self.repetitions} took {end_trial - start_trial :.2f} sec. with {batch+1} batches'
            )
            print(
                f"\tCorr: {correlation[trial]:.2f} ; Deviation: {deviations[trial]:.2f}"
            )
            if self.model is not None:
                model_deviations[trial] = np.sqrt(
                    np.mean((results[trial] - model_results[trial])**2))
                model_correlation[trial] = np.corrcoef(
                    results[trial].T, model_results[trial].T)[0, 1]
        self.driver.close_tasks()
        #self.close_processor()

        np.savez(self.results_filename,
                 results=results,
                 deviations=deviations,
                 correlation=correlation)
        print(f'Data saved in { self.results_filename}')
        if self.model is None:
            return results, deviations, correlation, deviation_chargeup
        else:
            return results, deviations, correlation, deviation_chargeup, model_results, model_deviations, model_correlation, model_deviation_chargeup

<<<<<<< HEAD
    # def get_batch(self, input_batch):
    #      super(ConsistencyChecker, self).get_batch(input_batch)
    #     # # Ramp input batch (0.5 sec up and down)
    #     # batch_ramped = self.ramp_input_batch(input_batch)
    #     # # Readout output signal
    #     # outputs_ramped = self.driver.forward_numpy(batch_ramped.T)
    #     return outputs_device[self.filter_ramp]

    def get_model_batch(self,
    input_batch : torch.Tensor
    ) -> torch.Tensor:
        """
        Ramp the input batch (0.5 sec up and down) and format it to Tensor. Ramping is
        required to avoid abrupt changes in the voltage. The input is masked from 0v to
        first value and then final value back to 0v.

        Returns
        -------
        torch.Tensor
            Input tensor ramped and allocated to tensor.
        """
        #outputs_device = super(ConsistencyChecker,self).get_batch(input_batch)
=======
    def get_model_batch(self, input_batch):
        # outputs_device = super(ConsistencyChecker,self).sample_batch(input_batch)
>>>>>>> f3671ddb
        # Ramp input batch (0.5 sec up and down) and format it to pytorch
        batch_ramped = TorchUtils.format(self.ramp_input(input_batch).T)
        self.model.eval()
        with torch.no_grad():
            outputs_ramped = TorchUtils.to_numpy(
                self.model(batch_ramped))  #.squeeze(0)
        if len(outputs_ramped.shape) > 1:
            return outputs_ramped[self.filter_ramp[:, np.newaxis]][:,
                                                                   np.newaxis]


def consistency_check(main_dir : str,
                      repetitions : int=1,
                      sampler_configs_name : str='sampler_configs.json',
                      reference_batch_name : str='reference_batch.npz',
                      charging_signal_name : str='charging_signal.npz',
                      model : torch.nn.Module=None
                      ) -> None:
    """
    This is the driver function used for consistency checking. Consistency checking involves
    checking how DNPU device is behaving at present moment against how it was before
    measurement. This check can also be performed against trained neural network model over
    DNPU measurements. This function initializes a ConsistencyChecker object and performs the 
    consistency check using the get_data function. It also plots and saves various graphs of
    calculated metrics.

    Parameters
    ----------
    main_dir : str
        Path to main directory which contains the configuration files.
    repetitions : int [Optional]
        Number of times the experiments should be repeated.
    sampler_configs_name : str [Optional]
        Name of the file which contains sampling configuration with keys mentioned in
        constructor function of ConsistencyChecker class.
    reference_batch_name : str [Optional]
        Name of the file which contains the reference dataset. This is the original device
        measurements. It is a npz file with columns 'inputs' and 'outputs'.
    charging_signal_name : str [Optional]
        Name of the file which contains device inputs and outputs. This is the device behaviour
        at present moment. It is a npz file with columns 'inputs' and 'outputs'.
    model : custom model of type torch.nn.Module [Optional]
        Model whose consistency is to be checked. This is a trained neural network model over
        DNPU measurements and sampled input data. 
    """
    sampler = ConsistencyChecker(main_dir,
                                 repetitions=repetitions,
                                 sampler_configs_name=sampler_configs_name,
                                 reference_batch_name=reference_batch_name,
                                 charging_signal_name=charging_signal_name,
                                 model=model)
    if model is None:
        outputs, deviations, correlation, deviation_chargeup = sampler.get_data(
        )
    else:
        outputs, deviations, correlation, deviation_chargeup, model_outputs, model_deviations, model_correlation, model_deviation_chargeup = sampler.get_data(
        )
    mean_output = np.mean(outputs, axis=0)
    std_output = np.std(outputs, axis=0)
    if model is not None:
        model_mean_output = np.mean(model_outputs, axis=0)
        model_std_output = np.mean(model_outputs, axis=0)
    plt.figure()
    plt.plot(sampler.reference_outputs,
             'r',
             label='reference signal',
             alpha=0.5)
    plt.plot(mean_output, 'k', label='mean over repetitions', alpha=0.5)
    plt.plot(mean_output + std_output, ':k', alpha=0.5)
    plt.plot(mean_output - std_output,
             ':k',
             label='stdev over repetitions',
             alpha=0.5)
    if model is not None:
        plt.plot(model_mean_output, 'c', label='Model output', alpha=0.5)
        # It could be removed with if model.noise is None
        plt.plot(model_mean_output + model_std_output, ':c', alpha=0.5)
        plt.plot(model_mean_output + model_std_output,
                 ":c",
                 label='Stdev of the model')
    plt.title(f'Consistency over {sampler.repetitions} trials with same input')
    plt.legend()
    plt.savefig(os.path.join(sampler.results_dir, 'consistency_check'))

    plt.figure()
    plt.plot(mean_output - sampler.reference_outputs,
             "b",
             label="mean - reference")
    plt.plot(mean_output - sampler.reference_outputs + std_output,
             ":k",
             label="stdev over repetitions")
    plt.plot(mean_output - sampler.reference_outputs - std_output, ":k")
    # if model is not None:
    #     plt.plot(model_mean_output - sampler.reference_outputs, "c", label)
    plt.title("Difference Mean Signal and Reference Signal (nA)")
    plt.legend()
    plt.savefig(os.path.join(sampler.results_dir, 'diff_mean-ref'))

    plt.figure()
    plt.hist(deviations,
             label="Deviations from the reference signal (nA)",
             alpha=0.5)
    if model is not None:
        plt.hist(model_deviations,
                 label="Deviations from the model (nA)",
                 alpha=0.5)
        plt.title("RMSE Deviations from Reference Signal and model (nA)")
        plt.legend()
    else:
        plt.title("RMSE Deviations from Reference Signal (nA)")
    plt.savefig(os.path.join(sampler.results_dir, 'hist_deviations'))

    plt.figure()
    plt.plot(deviation_chargeup, label='Device', alpha=0.5)
    if model is not None:
        plt.plot(model_deviation_chargeup, label='Device vs Model', alpha=0.5)
    plt.title("RMSE deviations (nA) while charging up")
    plt.savefig(
        os.path.join(sampler.results_dir, 'deviations_while_charging_up'))

    plt.show()


if __name__ == '__main__':
    import torch
    from brainspy.processors.processor import Processor
    from brainspy.utils.pytorch import TorchUtils

    configs = {}
    configs["processor_type"] = "simulation"
    # configs["input_indices"] = [2, 3]
    configs["electrode_effects"] = {}
    # configs["electrode_effects"]["amplification"] = [1]
    # configs["electrode_effects"]["output_clipping"] = [-114, 114]
    # configs["electrode_effects"]["noise"] = {}
    # configs["electrode_effects"]["noise"]["noise_type"] = "gaussian"
    # configs["electrode_effects"]["noise"]["variance"] = 0.6533523201942444
    configs["driver"] = {}
    configs["waveform"] = {}
    configs["waveform"]["plateau_length"] = 1
    configs["waveform"]["slope_length"] = 0

    model_data = torch.load(
        'C:/Users/Unai/Documents/programming/smg/tmp/output/conv_model/training_data_2021_07_19_143513/training_data.pt'
    )
    model = Processor(configs, model_data['info'],
                      model_data['model_state_dict'])
    model = TorchUtils.format(model)
    consistency_check(
        'C:/Users/Unai/Documents/programming/smg/tmp/data/training/TEST/Brains_testing_2021_07_16_093337',
        repetitions=10,
        model=model)<|MERGE_RESOLUTION|>--- conflicted
+++ resolved
@@ -242,7 +242,6 @@
         else:
             return results, deviations, correlation, deviation_chargeup, model_results, model_deviations, model_correlation, model_deviation_chargeup
 
-<<<<<<< HEAD
     # def get_batch(self, input_batch):
     #      super(ConsistencyChecker, self).get_batch(input_batch)
     #     # # Ramp input batch (0.5 sec up and down)
@@ -265,10 +264,9 @@
             Input tensor ramped and allocated to tensor.
         """
         #outputs_device = super(ConsistencyChecker,self).get_batch(input_batch)
-=======
+
     def get_model_batch(self, input_batch):
         # outputs_device = super(ConsistencyChecker,self).sample_batch(input_batch)
->>>>>>> f3671ddb
         # Ramp input batch (0.5 sec up and down) and format it to pytorch
         batch_ramped = TorchUtils.format(self.ramp_input(input_batch).T)
         self.model.eval()
