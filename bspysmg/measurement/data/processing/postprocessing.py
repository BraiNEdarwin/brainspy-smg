--- conflicted
+++ resolved
@@ -15,8 +15,8 @@
     print("\nLoading file: " + data_path)
     print("This may take some time. Please wait.\n")
     data = np.loadtxt(data_path)
-    inputs = data[:, : configs["input_data"]["input_electrodes"]]
-    outputs = data[:, -configs["input_data"]["output_electrodes"] :]
+    inputs = data[:, :configs["input_data"]["input_electrodes"]]
+    outputs = data[:, -configs["input_data"]["output_electrodes"]:]
     return inputs, outputs, configs
 
 
@@ -48,7 +48,6 @@
     if not list(kwargs.keys()):
         inputs, outputs, configs = data_loader(data_directory)
     else:  # Merge data if list_data is in kwargs
-<<<<<<< HEAD
         if "list_data" in kwargs.keys():
             inputs, outputs, configs = data_merger(data_directory, kwargs["list_data"])
         else:
@@ -64,20 +63,6 @@
     assert (
         nr_raw_samples == configs["input_data"]["number_batches"] * batch_length
     ), f"Data size mismatch!"
-=======
-        if 'list_data' in kwargs.keys():
-            inputs, outputs, configs = data_merger(data_directory,
-                                                   kwargs['list_data'])
-        else:
-            assert False, f'{list(kwargs.keys())} not recognized! kwargs must be list_data'
-
-    batch_length = configs['input_data']['batch_time'] * configs["driver"][
-        'sampling_frequency']
-    nr_raw_samples = len(outputs)
-    print('Number of raw samples: ', nr_raw_samples)
-    assert nr_raw_samples == configs['input_data'][
-        'number_batches'] * batch_length, f'Data size mismatch!'
->>>>>>> ac7466a0
     output_scales = [np.min(outputs), np.max(outputs)]
     print(f"Output scales: [Min., Max.] = {output_scales}")
     # input_scales = list(zip(np.min(inputs, axis=0), np.max(inputs, axis=0)))
@@ -85,7 +70,6 @@
     print(f"Upper bound input scales: {np.max(inputs,axis=0)}\n")
     # Get charging signals
     charging_batches = int(
-<<<<<<< HEAD
         60 * 30 / configs["input_data"]["batch_time"]
     )  # ca. 30 min charging signal
     save_npz(
@@ -106,19 +90,6 @@
         outputs[-refs_batches * batch_length :],
         configs,
     )
-=======
-        60 * 30 /
-        configs['input_data']['batch_time'])  # ca. 30 min charging signal
-    save_npz(data_directory, 'charging_signal',
-             inputs[-charging_batches * batch_length:],
-             outputs[-charging_batches * batch_length:], configs)
-    # Get reference batches
-    refs_batches = int(
-        600 / configs['input_data']['batch_time'])  # ca. 600s reference signal
-    save_npz(data_directory, 'reference_batch',
-             inputs[-refs_batches * batch_length:],
-             outputs[-refs_batches * batch_length:], configs)
->>>>>>> ac7466a0
     # Plot samples histogram and save
     output_hist(outputs[::3], data_directory, bins=1000)
 
@@ -188,14 +159,9 @@
     mean_output = np.mean(outputs, axis=1)
     # Get cropping mask
     if type(clipping_value) is list:
-<<<<<<< HEAD
         cropping_mask = (mean_output < clipping_value[1]) * (
             mean_output > clipping_value[0]
         )
-=======
-        cropping_mask = (mean_output < clipping_value[1]) * (mean_output >
-                                                             clipping_value[0])
->>>>>>> ac7466a0
     elif type(clipping_value) is float:
         cropping_mask = np.abs(mean_output) < clipping_value
     else:
@@ -214,12 +180,8 @@
 
 def data_merger(list_dirs):
     NotImplementedError(
-<<<<<<< HEAD
         "Merging of data from a list of data directories not implemented!"
     )
-=======
-        'Merging of data from a list of data directories not implemented!')
->>>>>>> ac7466a0
     # raw_data = {}
     # out_list = []
     # inp_list = []
@@ -242,7 +204,6 @@
     import matplotlib
 
     # matplotlib.use('TkAgg')
-<<<<<<< HEAD
     main_dir = "tmp/data/training/TEST/Brains_testing_2021_02_15_134514"
 
     # dirs = list(
@@ -256,23 +217,4 @@
     # assert len(dirs) > 0
     # for i in range(len(dirs)):
     inputs, outputs, info = post_process(main_dir)
-    # output_hist(outputs, os.path.join(main_dir, dirs[i]), bins=1000, show=True)
-=======
-    main_dir = "tmp/output/model_nips"
-    # The post_process function should have a clipping value which is in an amplified scale.
-    # E.g., for an amplitude of 100 -> 345.5
-    dirs = list([
-        name for name in os.listdir(main_dir)
-        if os.path.isdir(os.path.join(main_dir, name))
-        and not name.startswith('.')
-    ])
-
-    assert len(dirs) > 0
-    for i in range(len(dirs)):
-        inputs, outputs, info = post_process(os.path.join(main_dir, dirs[i]),
-                                             clipping_value=[-347, 347])
-        output_hist(outputs,
-                    os.path.join(main_dir, dirs[i]),
-                    bins=1000,
-                    show=True)
->>>>>>> ac7466a0
+    # output_hist(outputs, os.path.join(main_dir, dirs[i]), bins=1000, show=True)