<<<<<<< HEAD
results_base_dir: 'temp/test/multpleIV'
show_plots: True
devices: ["A","B","C","D","E"]
shape: 1000 # Number of points to be measured
input_signal:
  input_signal_type: 'sawtooth'
  time_in_seconds: 5
  direction: 'up'
driver:
  instrument_type: cdaq_to_cdaq
  real_time_rack: False # Driver can be local or remote. Remote for the RT NI Rack (Pinky), and local for the regular one (Brains).
  amplification: 41
  inverted_output: True
=======
results_base_dir: 'temp/test/multpleIV' # directory path to save the results' figures

show_plots: True

devices: ["A"] # Name of the devices to be measures;
# if you are measuring a single device, you can specify the name, for example: devices: ["A"]
# if you are measuring multiple devices, you can specify the names, for example: ["A", "B"]

shape: 1000 # Number of data points to be measured for the I/V curves;
# the more the numbers, the longer the measurement time

input_signal: # Type of the signal for measuring I/V curves; 'sawtooth' is recommended.
  input_signal_type: 'sawtooth'
  time_in_seconds: 5
  direction: 'up'

driver:
  instrument_type: cdaq_to_cdaq

  amplification: 39.5 # Amplification factor of Amplifier;
  # Maximum/Minimum measured current: +158/-158 nA
  # Maximum/Minimum Op Amp. output voltage: +4/-4 V
  # Amplification equation: abs(Maximum measured current)/abs(Maximum Op. Amp output voltage)
  # Amplification: 158/4 = 39.5
  # Note that amplification value should be re-calculated for each setup seperately.

  inverted_output: True # If the amplifier circuitry is inverting amplifier

>>>>>>> 96d21c1f
  instruments_setup: 
    multiple_devices: True # If True, device names (e.g., A: ) should be specified
    # If false, device names should be removed.

    trigger_source: cDAQ1/segment1
<<<<<<< HEAD
    activation_sampling_frequency: 500
    readout_sampling_frequency: 10000
    A:
      activation_instrument: cDAQ1Mod3
      activation_channels: [6,0,1,5,2,4,3] #ao
      activation_voltage_ranges: [[-0.9,0.5],[-0.3,0.5],[-0.9,0.9],[-1,1],[-0.9,0.6],[-0.6,0.3],[-1,1]] #[[-0.08,0.08],[-0.08,0.08],[-0.08,0.08],[-0.08,0.08],[-0.08,0.08],[-0.08,0.08],[-0.08,0.08]]  
      activation_channel_mask: [1,1,1,1,1,1,1]
      readout_instrument: cDAQ1Mod4
      readout_channels: [0]
    B:
      activation_instrument: cDAQ1Mod3
      activation_channels: [7,8,9,10,11,12,13] #ao
      activation_voltage_ranges: [[-0.9,0.5],[-0.3,0.5],[-0.9,0.9],[-1,1],[-0.9,0.6],[-0.6,0.3],[-1,1]] #[[-0.08,0.08],[-0.08,0.08],[-0.08,0.08],[-0.08,0.08],[-0.08,0.08],[-0.08,0.08],[-0.08,0.08]]  
      activation_channel_mask: [1,1,1,1,1,1,1]
      readout_instrument: cDAQ1Mod4
      readout_channels: [1]
    C:
      activation_instrument: cDAQ1Mod1
      activation_channels: [6,0,1,5,2,4,3] #ao
      activation_voltage_ranges: [[-0.9,0.5],[-0.3,0.5],[-0.9,0.9],[-1,1],[-0.9,0.6],[-0.6,0.3],[-1,1]] #[[-0.08,0.08],[-0.08,0.08],[-0.08,0.08],[-0.08,0.08],[-0.08,0.08],[-0.08,0.08],[-0.08,0.08]]  
      activation_channel_mask: [1,1,1,1,1,1,1]
      readout_instrument: cDAQ1Mod4
      readout_channels: [2]
    D:
      activation_instrument: cDAQ1Mod1
      activation_channels: [7,8,9,10,11,12,13] #ao
      activation_voltage_ranges: [[-0.9,0.5],[-0.3,0.5],[-0.9,0.9],[-1,1],[-0.9,0.6],[-0.6,0.3],[-1,1]] #[[-0.08,0.08],[-0.08,0.08],[-0.08,0.08],[-0.08,0.08],[-0.08,0.08],[-0.08,0.08],[-0.08,0.08]]  
      activation_channel_mask: [1,1,1,1,1,1,1]
      readout_instrument: cDAQ1Mod4
      readout_channels: [3]
    E:
      activation_instrument: cDAQ1Mod2
      activation_channels: [6,0,1,5,2,4,3] #ao
      activation_voltage_ranges: [[-0.9,0.5],[-0.3,0.5],[-0.9,0.9],[-1,1],[-0.9,0.6],[-0.6,0.3],[-1,1]] #[[-0.08,0.08],[-0.08,0.08],[-0.08,0.08],[-0.08,0.08],[-0.08,0.08],[-0.08,0.08],[-0.08,0.08]]  
      activation_channel_mask: [1,1,1,1,1,1,1]
      readout_instrument: cDAQ1Mod4
      readout_channels: [4]
=======
    activation_sampling_frequency: 2000 # Digital-to-Analogue Converter module update rate
    readout_sampling_frequency: 10000 # Analogue-to-Digital Converter sampling rate
    average_io_point_difference: False # Averaging mode of the ADC output;
    #If true, the oversampled points will be averaged,
    #If false, the oversampled points will be presented as they are.

    A:
      activation_instrument: cDAQ1Mod3
      activation_channels: [6,0,1,5,2,4,3] # Analogue output channels of DAC
      activation_voltage_ranges: [[-0.9,0.8],[-0.7,1.0],[-0.9,1.1],[-0.8,0.8],[-0.8,0.9],[-0.6,0.5],[-1,1.3]] #[[-0.08,0.08],[-0.08,0.08],[-0.08,0.08],[-0.08,0.08],[-0.08,0.08],[-0.08,0.08],[-0.08,0.08]]  
      activation_channel_mask: [1,1,1,1,1,1,1]
      readout_instrument: cDAQ1Mod4
      readout_channels: [0] # Analogue input channel(s) of ADC
>>>>>>> 96d21c1f
<|MERGE_RESOLUTION|>--- conflicted
+++ resolved
@@ -1,18 +1,3 @@
-<<<<<<< HEAD
-results_base_dir: 'temp/test/multpleIV'
-show_plots: True
-devices: ["A","B","C","D","E"]
-shape: 1000 # Number of points to be measured
-input_signal:
-  input_signal_type: 'sawtooth'
-  time_in_seconds: 5
-  direction: 'up'
-driver:
-  instrument_type: cdaq_to_cdaq
-  real_time_rack: False # Driver can be local or remote. Remote for the RT NI Rack (Pinky), and local for the regular one (Brains).
-  amplification: 41
-  inverted_output: True
-=======
 results_base_dir: 'temp/test/multpleIV' # directory path to save the results' figures
 
 show_plots: True
@@ -41,51 +26,11 @@
 
   inverted_output: True # If the amplifier circuitry is inverting amplifier
 
->>>>>>> 96d21c1f
   instruments_setup: 
     multiple_devices: True # If True, device names (e.g., A: ) should be specified
     # If false, device names should be removed.
 
     trigger_source: cDAQ1/segment1
-<<<<<<< HEAD
-    activation_sampling_frequency: 500
-    readout_sampling_frequency: 10000
-    A:
-      activation_instrument: cDAQ1Mod3
-      activation_channels: [6,0,1,5,2,4,3] #ao
-      activation_voltage_ranges: [[-0.9,0.5],[-0.3,0.5],[-0.9,0.9],[-1,1],[-0.9,0.6],[-0.6,0.3],[-1,1]] #[[-0.08,0.08],[-0.08,0.08],[-0.08,0.08],[-0.08,0.08],[-0.08,0.08],[-0.08,0.08],[-0.08,0.08]]  
-      activation_channel_mask: [1,1,1,1,1,1,1]
-      readout_instrument: cDAQ1Mod4
-      readout_channels: [0]
-    B:
-      activation_instrument: cDAQ1Mod3
-      activation_channels: [7,8,9,10,11,12,13] #ao
-      activation_voltage_ranges: [[-0.9,0.5],[-0.3,0.5],[-0.9,0.9],[-1,1],[-0.9,0.6],[-0.6,0.3],[-1,1]] #[[-0.08,0.08],[-0.08,0.08],[-0.08,0.08],[-0.08,0.08],[-0.08,0.08],[-0.08,0.08],[-0.08,0.08]]  
-      activation_channel_mask: [1,1,1,1,1,1,1]
-      readout_instrument: cDAQ1Mod4
-      readout_channels: [1]
-    C:
-      activation_instrument: cDAQ1Mod1
-      activation_channels: [6,0,1,5,2,4,3] #ao
-      activation_voltage_ranges: [[-0.9,0.5],[-0.3,0.5],[-0.9,0.9],[-1,1],[-0.9,0.6],[-0.6,0.3],[-1,1]] #[[-0.08,0.08],[-0.08,0.08],[-0.08,0.08],[-0.08,0.08],[-0.08,0.08],[-0.08,0.08],[-0.08,0.08]]  
-      activation_channel_mask: [1,1,1,1,1,1,1]
-      readout_instrument: cDAQ1Mod4
-      readout_channels: [2]
-    D:
-      activation_instrument: cDAQ1Mod1
-      activation_channels: [7,8,9,10,11,12,13] #ao
-      activation_voltage_ranges: [[-0.9,0.5],[-0.3,0.5],[-0.9,0.9],[-1,1],[-0.9,0.6],[-0.6,0.3],[-1,1]] #[[-0.08,0.08],[-0.08,0.08],[-0.08,0.08],[-0.08,0.08],[-0.08,0.08],[-0.08,0.08],[-0.08,0.08]]  
-      activation_channel_mask: [1,1,1,1,1,1,1]
-      readout_instrument: cDAQ1Mod4
-      readout_channels: [3]
-    E:
-      activation_instrument: cDAQ1Mod2
-      activation_channels: [6,0,1,5,2,4,3] #ao
-      activation_voltage_ranges: [[-0.9,0.5],[-0.3,0.5],[-0.9,0.9],[-1,1],[-0.9,0.6],[-0.6,0.3],[-1,1]] #[[-0.08,0.08],[-0.08,0.08],[-0.08,0.08],[-0.08,0.08],[-0.08,0.08],[-0.08,0.08],[-0.08,0.08]]  
-      activation_channel_mask: [1,1,1,1,1,1,1]
-      readout_instrument: cDAQ1Mod4
-      readout_channels: [4]
-=======
     activation_sampling_frequency: 2000 # Digital-to-Analogue Converter module update rate
     readout_sampling_frequency: 10000 # Analogue-to-Digital Converter sampling rate
     average_io_point_difference: False # Averaging mode of the ADC output;
@@ -98,5 +43,4 @@
       activation_voltage_ranges: [[-0.9,0.8],[-0.7,1.0],[-0.9,1.1],[-0.8,0.8],[-0.8,0.9],[-0.6,0.5],[-1,1.3]] #[[-0.08,0.08],[-0.08,0.08],[-0.08,0.08],[-0.08,0.08],[-0.08,0.08],[-0.08,0.08],[-0.08,0.08]]  
       activation_channel_mask: [1,1,1,1,1,1,1]
       readout_instrument: cDAQ1Mod4
-      readout_channels: [0] # Analogue input channel(s) of ADC
->>>>>>> 96d21c1f
+      readout_channels: [0] # Analogue input channel(s) of ADC